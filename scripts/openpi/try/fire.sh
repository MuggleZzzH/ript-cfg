--- conflicted
+++ resolved
@@ -59,11 +59,7 @@
     # === 关键训练参数配置 ===
     TRAINING_STEPS=2                    # 训练步数
     BATCH_SIZE=2                         # 批次大小  
-<<<<<<< HEAD
     GRADIENT_ACCUM_STEPS=4               # 梯度累积步数
-=======
-    GRADIENT_ACCUM_STEPS=1               # 梯度累积步数
->>>>>>> cd234517
     LEARNING_RATE=2.5e-5                 # 学习率
     
     # === CFG-Flow 相关参数 ===
@@ -75,21 +71,14 @@
     
     # === 评测与CFG推理参数 ===
     ROLLOUT_ENABLED=true                 # 是否启用评测
-<<<<<<< HEAD
+
     ROLLOUT_INTERVAL=2                  # 评测间隔
     export PI0_CFG_SCALE=2.0             # CFG推理强度 (1.0=无CFG, >1.0=更强条件)
     export PI0_IS_POSITIVE=1             # 推理时条件 (0=负样本, 1=正样本)
     
     # === 环境与并行设置 ===
     NUM_PARALLEL_ENVS=2                  # 并行环境数
-=======
-    ROLLOUT_INTERVAL=10                  # 评测间隔
-    export PI0_CFG_SCALE=1.0             # CFG推理强度 (1.0=无CFG, >1.0=更强条件)
-    export PI0_IS_POSITIVE=1             # 推理时条件 (0=负样本, 1=正样本)
-    
-    # === 环境与并行设置 ===
-    NUM_PARALLEL_ENVS=1                  # 并行环境数
->>>>>>> cd234517
+
     ROLLOUTS_PER_ENV=16                  # 每环境rollout数
     MAX_EPISODE_LENGTH=300               # 最大episode长度
     
