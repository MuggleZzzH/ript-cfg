--- conflicted
+++ resolved
@@ -163,30 +163,6 @@
                 render = False
 
         for loop_idx in range(total_loops):
-<<<<<<< HEAD
-            # 取 init states
-            if all_init_states is None:
-                all_init_states = bench.get_task_init_states(task_id)
-            indices = np.arange(loop_idx * env_num, (loop_idx + 1) * env_num) % all_init_states.shape[0]
-            init_states_ = all_init_states[indices]
-
-            # SubprocVectorEnv in LIBERO does not pass arbitrary kwargs to underlying ControlEnv.reset.
-            # Use the OpenVLA-compatible path: reset() then set_init_state(...).
-            try:
-                env.reset()
-                if hasattr(env, 'set_init_state'):
-                    env.set_init_state(init_states_)
-                else:
-                    # If vector env exposes env_method, try broadcasting
-                    if hasattr(env, 'env_method'):
-                        try:
-                            for i in range(init_states_.shape[0]):
-                                env.env_method('set_init_state', init_states_[i:i+1], indices=[i])
-                        except Exception:
-                            pass
-            except Exception as e:
-                print(f"[Pi0LiberoRunner] Warning: reset/set_init_state failed ({getattr(e, 'args', e)}); continuing with default reset only.")
-=======
             # 检查是否禁用初始状态设置（用于快速测试）
             disable_init_states = os.getenv("PI0_DISABLE_INIT_STATES", "0") == "1"
             
@@ -200,25 +176,31 @@
                     all_init_states = bench.get_task_init_states(task_id)
                 indices = np.arange(loop_idx * env_num, (loop_idx + 1) * env_num) % all_init_states.shape[0]
                 init_states_ = all_init_states[indices]
-
-                # Robust init: prefer reset(init_states=...), fallback to reset()+set_init_state(...)
+            # Robust init: prefer reset(init_states=...), fallback to reset()+set_init_state(...),
+            # and finally try vectorized env_method broadcast before default reset.
+            try:
+                env.reset(init_states=init_states_)
+            except Exception as e1:
                 try:
-                    env.reset(init_states=init_states_)
-                except Exception as e1:
+                    env.reset()
+                    if hasattr(env, 'set_init_state'):
+                        env.set_init_state(init_states_)
+                    elif hasattr(env, 'env_method'):
+                        try:
+                            for i in range(init_states_.shape[0]):
+                                env.env_method('set_init_state', init_states_[i:i+1], indices=[i])
+                        except Exception:
+                            pass
+                except Exception as e2:
+                    # Final fallback: default reset, with a warning for visibility
+                    print(
+                        f"[Pi0LiberoRunner] Warning: failed to apply init_states via both reset(init_states=...) and set_init_state(...). "
+                        f"Falling back to default reset. err1={getattr(e1, 'args', e1)}, err2={getattr(e2, 'args', e2)}"
+                    )
                     try:
                         env.reset()
-                        env.set_init_state(init_states_)
-                    except Exception as e2:
-                        # Final fallback: default reset, with a warning for visibility
-                        print(
-                            f"[Pi0LiberoRunner] Warning: failed to apply init_states via both reset(init_states=...) and set_init_state(...). "
-                            f"Falling back to default reset. err1={getattr(e1, 'args', e1)}, err2={getattr(e2, 'args', e2)}"
-                        )
-                        try:
-                            env.reset()
-                        except Exception:
-                            pass
->>>>>>> f7dfc44c
+                    except Exception:
+                        pass
 
             # 回放缓存
             action_queues = [deque(maxlen=50) for _ in range(env_num)]
