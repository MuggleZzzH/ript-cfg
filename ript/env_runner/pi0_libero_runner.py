"""
PI0 Libero runner with open-loop=50 execution and episode fields aligned with rollout_generator expectations.
真实环境版（轻量）：创建 SubprocVectorEnv、使用 init_states、wait steps，然后以 50 步 chunk 执行。
"""

from typing import Any, Dict, Iterable, List, Tuple
import os
import numpy as np
import math
from collections import deque
from datetime import datetime
import imageio.v2 as imageio

from libero.libero import benchmark as libero_benchmark
from libero.libero import get_libero_path
from libero.libero.envs import OffScreenRenderEnv, SubprocVectorEnv

from .pi0_runner_utils import build_pi0_observation, denorm_action_sequence, extract_state_8d


class Pi0LiberoRunner:
    def __init__(
        self,
        benchmark_name: str = "libero_spatial",
        rollouts_per_env: int = 1,
        num_parallel_envs: int = 1,
        max_episode_length: int | None = None,
        task_names_to_use: List[str] | None = None,
        num_steps_wait: int = 10,  # 额外等待步数
        **kwargs: Any,
    ) -> None:
        self.benchmark_name = benchmark_name
        self.rollouts_per_env = rollouts_per_env
        self.num_parallel_envs = num_parallel_envs
        self.max_episode_length = max_episode_length or 300
        self.task_names_to_use = task_names_to_use or []
        self.num_steps_wait = num_steps_wait

        # Fallback stats; real values应由 policy.norm_stats 注入runner调用处
        self.state_mean = np.zeros(8, dtype=np.float32)
        self.state_std = np.ones(8, dtype=np.float32)
        self.action_mean = np.zeros(7, dtype=np.float32)
        self.action_std = np.ones(7, dtype=np.float32)

    def run(
        self,
        policy,
        n_video: int = 0,
        do_tqdm: bool = False,
        save_video_fn=None,
        run_env_names: List[str] | None = None,
        created_envs: Any = None,
    ) -> Dict[str, Any]:
        # 可用环境变量覆盖 n_video（便于脚本控制）
        try:
            n_video = int(os.environ.get('PI0_N_VIDEO', n_video))
        except Exception:
            pass
        try:
            from tqdm import tqdm  # optional
        except Exception:
            def tqdm(x, **kwargs):
                return x

        env_names = run_env_names if run_env_names is not None else (self.task_names_to_use or [self.benchmark_name])

        successes_all: List[float] = []
        rewards_all: List[float] = []
        per_env_success_rates: Dict[str, float] = {}
        per_env_any_success: List[bool] = []

        for env_name in tqdm(env_names, disable=not do_tqdm):
            any_success = False
            env_succs: List[float] = []
            env_rews: List[float] = []

            rollouts = self.run_policy_in_env(env_name, policy, render=n_video > 0, created_env=None)
            for success, total_reward, episode in rollouts:
                any_success = any_success or bool(success)
                successes_all.append(float(success))
                env_succs.append(float(success))
                rewards_all.append(float(total_reward))
                env_rews.append(float(total_reward))

            per_env_success_rates[env_name] = float(np.mean(env_succs)) if len(env_succs) > 0 else 0.0
            per_env_any_success.append(any_success)

        output: Dict[str, Any] = {}
        output['rollout'] = {
            'overall_success_rate': float(np.mean(successes_all)) if len(successes_all) > 0 else 0.0,
            'overall_average_reward': float(np.mean(rewards_all)) if len(rewards_all) > 0 else 0.0,
            'environments_solved': int(np.sum(per_env_any_success)),
            'rollout_count': len(successes_all),
        }
        output['rollout_success_rate'] = {k: float(v) for k, v in per_env_success_rates.items()}
        return output

    def create_env(self, env_name: str):
        # 基于 LIBERO bddl 创建并行环境
        bench_dict = libero_benchmark.get_benchmark_dict()
        # 尝试不同的键名格式：原名、小写、去掉前缀
        benchmark_key = None
        for key in [self.benchmark_name, self.benchmark_name.lower(), 
                   self.benchmark_name.replace('LIBERO_', '').lower()]:
            if key in bench_dict:
                benchmark_key = key
                break
        
        if benchmark_key is None:
            raise KeyError(f"Benchmark '{self.benchmark_name}' not found. Available: {list(bench_dict.keys())}")
        
        bench = bench_dict[benchmark_key]()
        self._bench = bench
        self.env_names = bench.get_task_names()
        task_id = self.env_names.index(env_name)
        task = bench.get_task(task_id)
        bddl = get_libero_path("bddl_files")
        bddl_file = f"{bddl}/{task.problem_folder}/{task.bddl_file}"

        def _env_factory():
            return OffScreenRenderEnv(bddl_file_name=bddl_file, camera_heights=256, camera_widths=256)

        env_num = min(self.num_parallel_envs, self.rollouts_per_env)
        env = SubprocVectorEnv([_env_factory for _ in range(env_num)])
        return env, task_id, env_num

    def run_policy_in_env(
        self,
        env_name: str,
        policy,
        all_init_states: Any = None,
        render: bool = False,
        created_env: Any = None,
        random_init: bool = False,
    ) -> Iterable[Tuple[bool, float, Dict[str, Any]]]:
        # 真环境交互（简化版）
        env, env_id, env_num = created_env if created_env is not None else self.create_env(env_name)
        bench = getattr(self, "_bench", None)
        if bench is None:
            bench_dict = libero_benchmark.get_benchmark_dict()
            bench = bench_dict[self.benchmark_name]()
        task_id = self.env_names.index(env_name)
        task = bench.get_task(task_id)
        task_description = task.language

        total_loops = (self.rollouts_per_env + env_num - 1) // env_num

        # 将 policy 的 norm stats 注入 runner
        try:
            self.state_mean = getattr(policy, 'state_mean').detach().cpu().numpy()
            self.state_std = getattr(policy, 'state_std').detach().cpu().numpy()
            self.action_mean = getattr(policy, 'action_mean').detach().cpu().numpy()
            self.action_std = getattr(policy, 'action_std').detach().cpu().numpy()
        except Exception:
            pass

        # 准备视频输出目录
        video_dir = os.environ.get('PI0_VIDEO_DIR', os.path.join('output', 'videos'))
        if render:
            try:
                os.makedirs(video_dir, exist_ok=True)
            except Exception:
                render = False

        for loop_idx in range(total_loops):
            # 初始化处理
            disable_init_states = os.getenv("PI0_DISABLE_INIT_STATES", "0") == "1"
            if disable_init_states:
                # 快速测试：不设置初始状态
                try:
                    env.reset()
                except Exception:
                    pass
            else:
                # 正常：reset 后设置初始状态（与 OpenVLA 路径一致）
                # 取 init states
                if all_init_states is None:
                    all_init_states = bench.get_task_init_states(task_id)
                indices = np.arange(loop_idx * env_num, (loop_idx + 1) * env_num) % all_init_states.shape[0]
                init_states_ = all_init_states[indices]
                try:
                    env.reset()
                    if hasattr(env, 'set_init_state'):
                        env.set_init_state(init_states_)
                    elif hasattr(env, 'env_method'):
                        env.env_method('set_init_state', init_states_)
                except Exception as e:
                    print(f"[Pi0LiberoRunner] Warning: reset/set_init_state failed ({getattr(e, 'args', e)}); continuing with default reset only.")

            # 回放缓存
            action_queues = [deque(maxlen=50) for _ in range(env_num)]
            done_flags = [False] * env_num
            success_flags = [False] * env_num
            total_reward = [0.0] * env_num

            episode = {
                'actions': [],
                'valid': [],
                'actions_normalized': [],
                'log_prob': [],
                'observations': [],
                'task_description': [],
            }

            t = 0
            # 视频帧缓存（仅记录第0个并行环境，减少IO开销）
            frames: List[np.ndarray] = [] if render else None

            def _extract_frame_from_obs(o: Dict[str, Any]) -> np.ndarray | None:
                try:
                    # 兼容多种键名（不同版本 / 包装）
                    base = (
                        o.get('agentview_image',
                        o.get('agentview_rgb'))
                    )
                    wrist = (
                        o.get('robot0_eye_in_hand_image',
                        o.get('robot0_eye_in_hand',
                        o.get('eye_in_hand_rgb')))
                    )
                    if base is None or wrist is None:
                        return None
                    base = np.asarray(base)
                    wrist = np.asarray(wrist)
                    if base.ndim == 3 and base.dtype != np.uint8:
                        base = (base * 255.0).clip(0, 255).astype(np.uint8)
                    if wrist.ndim == 3 and wrist.dtype != np.uint8:
                        wrist = (wrist * 255.0).clip(0, 255).astype(np.uint8)
                    # 方向对齐（与预处理一致，180°翻转）
                    base = base[::-1, ::-1].copy()
                    wrist = wrist[::-1, ::-1].copy()
                    # 对齐尺寸
                    h = min(base.shape[0], wrist.shape[0])
                    w = min(base.shape[1], wrist.shape[1])
                    base = base[:h, :w]
                    wrist = wrist[:h, :w]
                    frame = np.concatenate([base, wrist], axis=1)
                    return frame
                except Exception:
                    return None

            while t < (self.max_episode_length + self.num_steps_wait):
                # wait steps
                if t < self.num_steps_wait:
                    dummy = [0.0]*6 + [-1.0]
                    obs, rew, done, info = env.step([dummy for _ in range(env_num)])
                    t += 1
                    continue

                step_actions = [[0.0]*7 for _ in range(env_num)]
                step_valid = [False]*env_num
                step_norm_actions = [None]*env_num
                step_logp = [None]*env_num
                step_obs = [None]*env_num

                need_infer_ids = []
                obs_list = []
                for i in range(env_num):
                    if not done_flags[i]:
                        step_valid[i] = True
                        need_infer_ids.append(i)
                        # 构造 PI0 观测（使用当前 env obs[i]）
                        raw_i = obs[i]
                        obs_pi0 = build_pi0_observation(raw_i, task_description, self.state_mean, self.state_std)
                        obs_list.append(obs_pi0)
                        step_obs[i] = obs_pi0

                # 若需要新 chunk
                conduct_infer = all(len(action_queues[i]) == 0 for i in need_infer_ids)
                if conduct_infer and len(need_infer_ids) > 0:
                    # 拼批次
                    batch_obs = {
                        'image': {
                            'base_0_rgb': np.stack([o['image']['base_0_rgb'] for o in obs_list], axis=0),
                            'left_wrist_0_rgb': np.stack([o['image']['left_wrist_0_rgb'] for o in obs_list], axis=0),
                        },
                        'state': np.stack([o['state'] for o in obs_list], axis=0),
                        'prompt': [task_description]*len(obs_list),
                    }
                    _verbose = os.environ.get('PI0_VERBOSE', '0') == '1'
                    if _verbose:
                        print(f"[Runner] t={t} | need_infer={len(need_infer_ids)} | building batch...")
                    # 评测时可传 cfg_scale/is_positive_infer（如通过环境变量或 policy 属性控制）
                    cfg_scale = float(os.environ.get('PI0_CFG_SCALE', '1.0'))
                    is_pos_env = os.environ.get('PI0_IS_POSITIVE', None)
                    is_pos_flag = int(is_pos_env) if is_pos_env is not None else None
                    norm_actions = policy.select_action(batch_obs, cfg_scale=cfg_scale, is_positive_infer=is_pos_flag)
                    if _verbose:
                        try:
                            shape_info = tuple(norm_actions.shape) if hasattr(norm_actions, 'shape') else np.asarray(norm_actions).shape
                        except Exception:
                            shape_info = 'unknown'
                        print(f"[Runner] t={t} | chunk received: shape={shape_info}")
                    if hasattr(norm_actions, 'detach'):
                        norm_actions = norm_actions.detach().cpu().numpy()
                    # 逐 env 放入队列
                    for j, env_id in enumerate(need_infer_ids):
                        chunk = norm_actions[j]
                        # 反归一 + 绝对化
                        unnorm_state_t0 = extract_state_8d(obs[env_id])
                        abs_chunk = denorm_action_sequence(chunk, self.action_mean, self.action_std, unnorm_state_t0)
                        # 存入队列
                        for k in range(abs_chunk.shape[0]):
                            action_queues[env_id].append(abs_chunk[k])
                        # 记录一次 chunk（用于优化器样本构造）
                        episode['actions'].append(abs_chunk.tolist())
                        episode['valid'].append([True]*abs_chunk.shape[0])
                        episode['actions_normalized'].append(chunk.tolist())
                        episode['log_prob'].append(np.zeros_like(chunk).tolist())
                        episode['observations'].append(obs_list)  # 记录该次推理使用的观测
                        episode['task_description'].append([task_description]*len(step_actions))

                # 执行一步（从队列里取一帧动作）
                for i in range(len(need_infer_ids)):
                    env_id = need_infer_ids[i]
                    if len(action_queues[env_id]) > 0:
                        step_actions[env_id] = action_queues[env_id].popleft().tolist()

                obs, rew, done, info = env.step(step_actions)
                for i in range(env_num):
                    # Handle list/tuple/np.ndarray scalars robustly
                    if isinstance(rew, (list, tuple, np.ndarray)):
                        ri = rew[i]
                    else:
                        ri = rew
                    if isinstance(done, (list, tuple, np.ndarray)):
                        di = done[i]
                    else:
                        di = done
                    try:
                        total_reward[i] += float(ri)
                    except Exception:
                        # Fallback if ri is numpy scalar
                        total_reward[i] += float(np.asarray(ri).item())
                    done_flags[i] = bool(di)
                    success_flags[i] = success_flags[i] or done_flags[i]

                # 记录视频帧（仅并行环境0）
                if render and isinstance(obs, (list, tuple)) and len(obs) > 0 and frames is not None:
                    frame = _extract_frame_from_obs(obs[0])
                    if frame is not None:
                        frames.append(frame)

                if all(done_flags):
                    break
                t += 1

            # 保存视频（每个 loop 一段）
            if render and frames is not None and len(frames) > 0:
                ts = datetime.now().strftime('%Y%m%d_%H%M%S')
                base_name = f'{env_name}_loop{loop_idx}_{ts}'
                out_mp4 = os.path.join(video_dir, base_name + '.mp4')
                _verbose = os.environ.get('PI0_VERBOSE', '0') == '1'
                if _verbose:
                    try:
                        print(f"[Runner] saving video: {out_mp4} | frames={len(frames)}")
                    except Exception:
                        pass
                try:
                    # 优先保存 mp4（需要 imageio-ffmpeg）
                    imageio.mimsave(out_mp4, frames, fps=10)
                except Exception:
                    # 若 mp4 失败（常见于缺少 ffmpeg），回退为 gif（无需外部二进制）
                    out_gif = os.path.join(video_dir, base_name + '.gif')
                    if _verbose:
                        try:
<<<<<<< HEAD
                            print(f"[Runner] mp4 failed; fallback to GIF: {out_gif}")
                        except Exception:
                            pass
                    try:
                        imageio.mimsave(out_gif, frames, duration=0.1)
                    except Exception:
                        if _verbose:
                            try:
                                print(f"[Runner] gif save failed; skipping video for this loop")
                            except Exception:
                                pass
=======
                            np.savez_compressed(out_npz, frames=np.asarray(frames))
                            print(f"[Pi0LiberoRunner] Saved frames as npz: {out_npz} | mp4 error={getattr(e_mp4, 'args', e_mp4)}, gif error={getattr(e_gif, 'args', e_gif)}")
                        except Exception as e_npz:
                            print(f"[Pi0LiberoRunner] Warning: failed to save video/frames. mp4={getattr(e_mp4, 'args', e_mp4)}, gif={getattr(e_gif, 'args', e_gif)}, npz={getattr(e_npz, 'args', e_npz)}")
            elif render and frames is not None and len(frames) == 0:
                # 调试信息：render 开启但未采集到任何帧
                try:
                    last_keys = None
                    if isinstance(obs, (list, tuple)) and len(obs) > 0 and isinstance(obs[0], dict):
                        last_keys = list(obs[0].keys())
                    elif isinstance(obs, dict):
                        last_keys = list(obs.keys())
                    print(f"[Pi0LiberoRunner] Warning: no frames captured this loop (env={env_name}). Last obs keys={last_keys}")
                except Exception:
                    pass
>>>>>>> e1e5d511

            # 逐 env 产出一次 rollouts（平均 reward / success）
            for k in range(env_num):
                # 打包每个并行环境的 episode，并附带 success 字段供奖励函数使用
                episode_k = dict(episode)
                episode_k['success'] = bool(success_flags[k])
                yield success_flags[k], total_reward[k], episode_k

        if created_env is None:
            try:
                env.close()
            except Exception:
                pass<|MERGE_RESOLUTION|>--- conflicted
+++ resolved
@@ -364,19 +364,6 @@
                     out_gif = os.path.join(video_dir, base_name + '.gif')
                     if _verbose:
                         try:
-<<<<<<< HEAD
-                            print(f"[Runner] mp4 failed; fallback to GIF: {out_gif}")
-                        except Exception:
-                            pass
-                    try:
-                        imageio.mimsave(out_gif, frames, duration=0.1)
-                    except Exception:
-                        if _verbose:
-                            try:
-                                print(f"[Runner] gif save failed; skipping video for this loop")
-                            except Exception:
-                                pass
-=======
                             np.savez_compressed(out_npz, frames=np.asarray(frames))
                             print(f"[Pi0LiberoRunner] Saved frames as npz: {out_npz} | mp4 error={getattr(e_mp4, 'args', e_mp4)}, gif error={getattr(e_gif, 'args', e_gif)}")
                         except Exception as e_npz:
@@ -392,7 +379,6 @@
                     print(f"[Pi0LiberoRunner] Warning: no frames captured this loop (env={env_name}). Last obs keys={last_keys}")
                 except Exception:
                     pass
->>>>>>> e1e5d511
 
             # 逐 env 产出一次 rollouts（平均 reward / success）
             for k in range(env_num):
